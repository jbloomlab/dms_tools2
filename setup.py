--- conflicted
+++ resolved
@@ -67,12 +67,8 @@
         'statsmodels>=0.8',
         'regex>=2.4.153',
         'packaging',
-<<<<<<< HEAD
-        'umi_tools>=0.5.4',
         'gpmap>=0.4.5',
-=======
         'umi_tools>=1.0.0',
->>>>>>> 390970e7
         ],
     extras_require = {
         'rplot':[
